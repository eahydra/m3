--- conflicted
+++ resolved
@@ -42,15 +42,6 @@
 	"github.com/stretchr/testify/require"
 )
 
-func testResultShardRanges(start, end time.Time, shards ...uint32) result.ShardTimeRanges {
-	timeRange := xtime.NewRanges(xtime.Range{start, end})
-	ranges := make(map[uint32]xtime.Ranges)
-	for _, s := range shards {
-		ranges[s] = timeRange
-	}
-	return ranges
-}
-
 func newTestNSMetadata(t *testing.T) namespace.Metadata {
 	ropts := retention.NewOptions().
 		SetBlockSize(time.Hour).
@@ -865,11 +856,7 @@
 	seg1 := segment.NewMockMutableSegment(ctrl)
 	require.NoError(t, b.AddResults(
 		result.NewIndexBlock(start, []segment.Segment{seg1},
-<<<<<<< HEAD
-			testResultShardRanges(start, start.Add(time.Hour), 1, 2, 3))))
-=======
 			result.NewShardTimeRanges(start, start.Add(time.Hour), 1, 2, 3))))
->>>>>>> 6b2f0923
 	require.Equal(t, 1, len(b.shardRangesSegments))
 	require.Equal(t, seg1, b.shardRangesSegments[0].segments[0])
 }
@@ -887,11 +874,7 @@
 	seg1 := segment.NewMockMutableSegment(ctrl)
 	require.Error(t, blk.AddResults(
 		result.NewIndexBlock(start, []segment.Segment{seg1},
-<<<<<<< HEAD
-			testResultShardRanges(start, start.Add(time.Hour), 1, 2, 3))))
-=======
 			result.NewShardTimeRanges(start, start.Add(time.Hour), 1, 2, 3))))
->>>>>>> 6b2f0923
 }
 
 func TestBlockAddResultsAfterSealWorks(t *testing.T) {
@@ -911,11 +894,7 @@
 	seg1.EXPECT().Seal().Return(nil, nil)
 	require.NoError(t, blk.AddResults(
 		result.NewIndexBlock(start, []segment.Segment{seg1},
-<<<<<<< HEAD
-			testResultShardRanges(start, start.Add(time.Hour), 1, 2, 3))))
-=======
 			result.NewShardTimeRanges(start, start.Add(time.Hour), 1, 2, 3))))
->>>>>>> 6b2f0923
 	require.Equal(t, 1, len(b.shardRangesSegments))
 	require.Equal(t, seg1, b.shardRangesSegments[0].segments[0])
 }
@@ -962,11 +941,7 @@
 	seg2.EXPECT().Size().Return(int64(20))
 	require.NoError(t, blk.AddResults(
 		result.NewIndexBlock(start, []segment.Segment{seg2},
-<<<<<<< HEAD
-			testResultShardRanges(start, start.Add(time.Hour), 1, 2, 3))))
-=======
 			result.NewShardTimeRanges(start, start.Add(time.Hour), 1, 2, 3))))
->>>>>>> 6b2f0923
 
 	result, err := blk.Tick(nil)
 	require.NoError(t, err)
@@ -1026,17 +1001,10 @@
 	seg1 := segment.NewMockMutableSegment(ctrl)
 	require.Error(t, b.AddResults(
 		result.NewIndexBlock(start, []segment.Segment{seg1},
-<<<<<<< HEAD
-			testResultShardRanges(start.Add(-1*time.Minute), start.Add(time.Hour), 1, 2, 3))))
-	require.Error(t, b.AddResults(
-		result.NewIndexBlock(start, []segment.Segment{seg1},
-			testResultShardRanges(start, start.Add(2*time.Hour), 1, 2, 3))))
-=======
 			result.NewShardTimeRanges(start.Add(-1*time.Minute), start.Add(time.Hour), 1, 2, 3))))
 	require.Error(t, b.AddResults(
 		result.NewIndexBlock(start, []segment.Segment{seg1},
 			result.NewShardTimeRanges(start, start.Add(2*time.Hour), 1, 2, 3))))
->>>>>>> 6b2f0923
 }
 
 func TestBlockAddResultsCoversCurrentData(t *testing.T) {
@@ -1054,21 +1022,13 @@
 	seg1 := segment.NewMockMutableSegment(ctrl)
 	require.NoError(t, b.AddResults(
 		result.NewIndexBlock(start, []segment.Segment{seg1},
-<<<<<<< HEAD
-			testResultShardRanges(start, start.Add(time.Hour), 1, 2, 3))))
-=======
 			result.NewShardTimeRanges(start, start.Add(time.Hour), 1, 2, 3))))
->>>>>>> 6b2f0923
 
 	seg2 := segment.NewMockMutableSegment(ctrl)
 	seg1.EXPECT().Close().Return(nil)
 	require.NoError(t, b.AddResults(
 		result.NewIndexBlock(start, []segment.Segment{seg2},
-<<<<<<< HEAD
-			testResultShardRanges(start, start.Add(time.Hour), 1, 2, 3, 4))))
-=======
 			result.NewShardTimeRanges(start, start.Add(time.Hour), 1, 2, 3, 4))))
->>>>>>> 6b2f0923
 
 	seg2.EXPECT().Seal().Return(seg2, nil)
 	require.NoError(t, b.Seal())
@@ -1091,20 +1051,12 @@
 	seg1 := segment.NewMockMutableSegment(ctrl)
 	require.NoError(t, b.AddResults(
 		result.NewIndexBlock(start, []segment.Segment{seg1},
-<<<<<<< HEAD
-			testResultShardRanges(start, start.Add(time.Hour), 1, 2, 3))))
-=======
 			result.NewShardTimeRanges(start, start.Add(time.Hour), 1, 2, 3))))
->>>>>>> 6b2f0923
 
 	seg2 := segment.NewMockMutableSegment(ctrl)
 	require.NoError(t, b.AddResults(
 		result.NewIndexBlock(start, []segment.Segment{seg2},
-<<<<<<< HEAD
-			testResultShardRanges(start, start.Add(time.Hour), 1, 2, 5))))
-=======
 			result.NewShardTimeRanges(start, start.Add(time.Hour), 1, 2, 5))))
->>>>>>> 6b2f0923
 
 	seg1.EXPECT().Seal().Return(seg1, nil)
 	seg2.EXPECT().Seal().Return(seg2, nil)
@@ -1167,11 +1119,7 @@
 	seg1.EXPECT().Size().Return(int64(0)).AnyTimes()
 	require.NoError(t, b.AddResults(
 		result.NewIndexBlock(start, []segment.Segment{seg1},
-<<<<<<< HEAD
-			testResultShardRanges(start, start.Add(time.Hour), 1, 2, 3))))
-=======
 			result.NewShardTimeRanges(start, start.Add(time.Hour), 1, 2, 3))))
->>>>>>> 6b2f0923
 	require.False(t, b.NeedsMutableSegmentsEvicted())
 
 	seg2 := segment.NewMockMutableSegment(ctrl)
@@ -1179,11 +1127,7 @@
 	seg3 := segment.NewMockSegment(ctrl)
 	require.NoError(t, b.AddResults(
 		result.NewIndexBlock(start, []segment.Segment{seg2, seg3},
-<<<<<<< HEAD
-			testResultShardRanges(start, start.Add(time.Hour), 1, 2, 4))))
-=======
 			result.NewShardTimeRanges(start, start.Add(time.Hour), 1, 2, 4))))
->>>>>>> 6b2f0923
 	require.True(t, b.NeedsMutableSegmentsEvicted())
 }
 
@@ -1221,11 +1165,7 @@
 	seg1.EXPECT().Seal().Return(seg1, nil)
 	require.NoError(t, b.AddResults(
 		result.NewIndexBlock(start, []segment.Segment{seg1},
-<<<<<<< HEAD
-			testResultShardRanges(start, start.Add(time.Hour), 1, 2, 3))))
-=======
 			result.NewShardTimeRanges(start, start.Add(time.Hour), 1, 2, 3))))
->>>>>>> 6b2f0923
 	seg1.EXPECT().Size().Return(int64(0))
 	seg1.EXPECT().Close().Return(nil)
 	_, err = b.EvictMutableSegments()
@@ -1236,11 +1176,7 @@
 	seg2.EXPECT().Seal().Return(seg2, nil)
 	require.NoError(t, b.AddResults(
 		result.NewIndexBlock(start, []segment.Segment{seg2, seg3},
-<<<<<<< HEAD
-			testResultShardRanges(start, start.Add(time.Hour), 1, 2, 4))))
-=======
 			result.NewShardTimeRanges(start, start.Add(time.Hour), 1, 2, 4))))
->>>>>>> 6b2f0923
 	seg2.EXPECT().Size().Return(int64(0))
 	seg2.EXPECT().Close().Return(nil)
 	_, err = b.EvictMutableSegments()
@@ -1433,11 +1369,7 @@
 	seg := testSegment(t, testDoc1DupeID())
 	require.NoError(t, blk.AddResults(
 		result.NewIndexBlock(blockStart, []segment.Segment{seg},
-<<<<<<< HEAD
-			testResultShardRanges(blockStart, blockStart.Add(blockSize), 1, 2, 3))))
-=======
 			result.NewShardTimeRanges(blockStart, blockStart.Add(blockSize), 1, 2, 3))))
->>>>>>> 6b2f0923
 
 	q, err := idx.NewRegexpQuery([]byte("bar"), []byte("b.*"))
 	require.NoError(t, err)
@@ -1500,11 +1432,7 @@
 	seg := testSegment(t, testDoc2())
 	require.NoError(t, blk.AddResults(
 		result.NewIndexBlock(blockStart, []segment.Segment{seg},
-<<<<<<< HEAD
-			testResultShardRanges(blockStart, blockStart.Add(blockSize), 1, 2, 3))))
-=======
 			result.NewShardTimeRanges(blockStart, blockStart.Add(blockSize), 1, 2, 3))))
->>>>>>> 6b2f0923
 
 	q, err := idx.NewRegexpQuery([]byte("bar"), []byte("b.*"))
 	require.NoError(t, err)
